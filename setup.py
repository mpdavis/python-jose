#!/usr/bin/env python
from setuptools import setup


<<<<<<< HEAD
setup(
    name="python-jose",
    author="Michael Davis",
    author_email="mike.philip.davis@gmail.com",
    description="JOSE implementation in Python",
    license="MIT",
    keywords="jose jws jwe jwt json web token security signing",
    url="http://github.com/mpdavis/python-jose",
    packages=get_packages("jose"),
    long_description=long_description,
    project_urls={
        "Documentation": "https://python-jose.readthedocs.io/en/latest/",
        "Source": "https://github.com/mpdavis/python-jose/",
        "Tracker": "https://github.com/mpdavis/python-jose/issues/",
        "Changelog": "https://github.com/mpdavis/python-jose/blob/master/CHANGELOG.md",
    },
    classifiers=[
        "Development Status :: 5 - Production/Stable",
        "Intended Audience :: Developers",
        "Natural Language :: English",
        "License :: OSI Approved :: MIT License",
        "Programming Language :: Python",
        "Programming Language :: Python :: 3",
        "Programming Language :: Python :: 3 :: Only",
        "Programming Language :: Python :: 3.6",
        "Programming Language :: Python :: 3.7",
        "Programming Language :: Python :: 3.8",
        "Programming Language :: Python :: 3.9",
        "Programming Language :: Python :: Implementation :: PyPy",
        "Topic :: Utilities",
    ],
    extras_require=extras_require,
    setup_requires=[
        "pytest-runner",
        "setuptools>=39.2.0",
    ],
    python_requires=">=3.6",
    tests_require=[
        "ecdsa != 0.15",
        "pytest",
        "pytest-cov",
        "pytest-runner",
    ],
    install_requires=install_requires,
)
=======
setup()
>>>>>>> 96474ecf
<|MERGE_RESOLUTION|>--- conflicted
+++ resolved
@@ -2,52 +2,4 @@
 from setuptools import setup
 
 
-<<<<<<< HEAD
-setup(
-    name="python-jose",
-    author="Michael Davis",
-    author_email="mike.philip.davis@gmail.com",
-    description="JOSE implementation in Python",
-    license="MIT",
-    keywords="jose jws jwe jwt json web token security signing",
-    url="http://github.com/mpdavis/python-jose",
-    packages=get_packages("jose"),
-    long_description=long_description,
-    project_urls={
-        "Documentation": "https://python-jose.readthedocs.io/en/latest/",
-        "Source": "https://github.com/mpdavis/python-jose/",
-        "Tracker": "https://github.com/mpdavis/python-jose/issues/",
-        "Changelog": "https://github.com/mpdavis/python-jose/blob/master/CHANGELOG.md",
-    },
-    classifiers=[
-        "Development Status :: 5 - Production/Stable",
-        "Intended Audience :: Developers",
-        "Natural Language :: English",
-        "License :: OSI Approved :: MIT License",
-        "Programming Language :: Python",
-        "Programming Language :: Python :: 3",
-        "Programming Language :: Python :: 3 :: Only",
-        "Programming Language :: Python :: 3.6",
-        "Programming Language :: Python :: 3.7",
-        "Programming Language :: Python :: 3.8",
-        "Programming Language :: Python :: 3.9",
-        "Programming Language :: Python :: Implementation :: PyPy",
-        "Topic :: Utilities",
-    ],
-    extras_require=extras_require,
-    setup_requires=[
-        "pytest-runner",
-        "setuptools>=39.2.0",
-    ],
-    python_requires=">=3.6",
-    tests_require=[
-        "ecdsa != 0.15",
-        "pytest",
-        "pytest-cov",
-        "pytest-runner",
-    ],
-    install_requires=install_requires,
-)
-=======
-setup()
->>>>>>> 96474ecf
+setup()