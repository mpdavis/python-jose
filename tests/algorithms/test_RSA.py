
import sys

from jose.backends.pycrypto_backend import RSAKey
from jose.backends.cryptography_backend import CryptographyRSAKey
from jose.backends.rsa_backend import RSAKey as PurePythonRSAKey
from jose.constants import ALGORITHMS
from jose.exceptions import JOSEError, JWKError

from Crypto.PublicKey import RSA

import pytest

# Deal with integer compatibilities between Python 2 and 3.
# Using `from builtins import int` is not supported on AppEngine.
if sys.version_info > (3,):
    long = int

private_key = b"""-----BEGIN RSA PRIVATE KEY-----
MIIJKwIBAAKCAgEAtSKfSeI0fukRIX38AHlKB1YPpX8PUYN2JdvfM+XjNmLfU1M7
4N0VmdzIX95sneQGO9kC2xMIE+AIlt52Yf/KgBZggAlS9Y0Vx8DsSL2HvOjguAdX
ir3vYLvAyyHin/mUisJOqccFKChHKjnk0uXy/38+1r17/cYTp76brKpU1I4kM20M
//dbvLBWjfzyw9ehufr74aVwr+0xJfsBVr2oaQFww/XHGz69Q7yHK6DbxYO4w4q2
sIfcC4pT8XTPHo4JZ2M733Ea8a7HxtZS563/mhhRZLU5aynQpwaVv2U++CL6EvGt
8TlNZOkeRv8wz+Rt8B70jzoRpVK36rR+pHKlXhMGT619v82LneTdsqA25Wi2Ld/c
0niuul24A6+aaj2u9SWbxA9LmVtFntvNbRaHXE1SLpLPoIp8uppGF02Nz2v3ld8g
CnTTWfq/BQ80Qy8e0coRRABECZrjIMzHEg6MloRDy4na0pRQv61VogqRKDU2r3/V
ezFPQDb3ciYsZjWBr3HpNOkUjTrvLmFyOE9Q5R/qQGmc6BYtfk5rn7iIfXlkJAZH
XhBy+ElBuiBM+YSkFM7dH92sSIoZ05V4MP09Xcppx7kdwsJy72Sust9Hnd9B7V35
YnVF6W791lVHnenhCJOziRmkH4xLLbPkaST2Ks3IHH7tVltM6NsRk3jNdVMCAwEA
AQKCAgEArx+0JXigDHtFZr4pYEPjwMgCBJ2dr8+L8PptB/4g+LoK9MKqR7M4aTO+
PoILPXPyWvZq/meeDakyZLrcdc8ad1ArKF7baDBpeGEbkRA9JfV5HjNq/ea4gyvD
MCGou8ZPSQCnkRmr8LFQbJDgnM5Za5AYrwEv2aEh67IrTHq53W83rMioIumCNiG+
7TQ7egEGiYsQ745GLrECLZhKKRTgt/T+k1cSk1LLJawme5XgJUw+3D9GddJEepvY
oL+wZ/gnO2ADyPnPdQ7oc2NPcFMXpmIQf29+/g7FflatfQhkIv+eC6bB51DhdMi1
zyp2hOhzKg6jn74ixVX+Hts2/cMiAPu0NaWmU9n8g7HmXWc4+uSO/fssGjI3DLYK
d5xnhrq4a3ZO5oJLeMO9U71+Ykctg23PTHwNAGrsPYdjGcBnJEdtbXa31agI5PAG
6rgGUY3iSoWqHLgBTxrX04TWVvLQi8wbxh7BEF0yasOeZKxdE2IWYg75zGsjluyH
lOnpRa5lSf6KZ6thh9eczFHYtS4DvYBcZ9hZW/g87ie28SkBFxxl0brYt9uKNYJv
uajVG8kT80AC7Wzg2q7Wmnoww3JNJUbNths5dqKyUSlMFMIB/vOePFHLrA6qDfAn
sQHgUb9WHhUrYsH20XKpqR2OjmWU05bV4pSMW/JwG37o+px1yKECggEBANnwx0d7
ksEMvJjeN5plDy3eMLifBI+6SL/o5TXDoFM6rJxF+0UP70uouYJq2dI+DCSA6c/E
sn7WAOirY177adKcBV8biwAtmKHnFnCs/kwAZq8lMvQPtNPJ/vq2n40kO48h8fxb
eGcmyAqFPZ4YKSxrPA4cdbHIuFSt9WyaUcVFmzdTFHVlRP70EXdmXHt84byWNB4C
Heq8zmrNxPNAi65nEkUks7iBQMtuvyV2+aXjDOTBMCd66IhIh2iZq1O7kXUwgh1O
H9hCa7oriHyAdgkKdKCWocmbPPENOETgjraA9wRIXwOYTDb1X5hMvi1mCHo8xjMj
u4szD03xJVi7WrsCggEBANTEblCkxEyhJqaMZF3U3df2Yr/ZtHqsrTr4lwB/MOKk
zmuSrROxheEkKIsxbiV+AxTvtPR1FQrlqbhTJRwy+pw4KPJ7P4fq2R/YBqvXSNBC
amTt6l2XdXqnAk3A++cOEZ2lU9ubfgdeN2Ih8rgdn1LWeOSjCWfExmkoU61/Xe6x
AMeXKQSlHKSnX9voxuE2xINHeU6ZAKy1kGmrJtEiWnI8b8C4s8fTyDtXJ1Lasys0
iHO2Tz2jUhf4IJwb87Lk7Ize2MrI+oPzVDXlmkbjkB4tYyoiRTj8rk8pwBW/HVv0
02pjOLTa4kz1kQ3lsZ/3As4zfNi7mWEhadmEsAIfYkkCggEBANO39r/Yqj5kUyrm
ZXnVxyM2AHq58EJ4I4hbhZ/vRWbVTy4ZRfpXeo4zgNPTXXvCzyT/HyS53vUcjJF7
PfPdpXX2H7m/Fg+8O9S8m64mQHwwv5BSQOecAnzkdJG2q9T/Z+Sqg1w2uAbtQ9QE
kFFvA0ClhBfpSeTGK1wICq3QVLOh5SGf0fYhxR8wl284v4svTFRaTpMAV3Pcq2JS
N4xgHdH1S2hkOTt6RSnbklGg/PFMWxA3JMKVwiPy4aiZ8DhNtQb1ctFpPcJm9CRN
ejAI06IAyD/hVZZ2+oLp5snypHFjY5SDgdoKL7AMOyvHEdEkmAO32ot/oQefOLTt
GOzURVUCggEBALSx5iYi6HtT2SlUzeBKaeWBYDgiwf31LGGKwWMwoem5oX0GYmr5
NwQP20brQeohbKiZMwrxbF+G0G60Xi3mtaN6pnvYZAogTymWI4RJH5OO9CCnVYUK
nkD+GRzDqqt97UP/Joq5MX08bLiwsBvhPG/zqVQzikdQfFjOYNJV+wY92LWpELLb
Lso/Q0/WDyExjA8Z4lH36vTCddTn/91Y2Ytu/FGmCzjICaMrzz+0cLlesgvjZsSo
MY4dskQiEQN7G9I/Z8pAiVEKlBf52N4fYUPfs/oShMty/O5KPNG7L0nrUKlnfr9J
rStC2l/9FK8P7pgEbiD6obY11FlhMMF8udECggEBAIKhvOFtipD1jqDOpjOoR9sK
/lRR5bVVWQfamMDN1AwmjJbVHS8hhtYUM/4sh2p12P6RgoO8fODf1vEcWFh3xxNZ
E1pPCPaICD9i5U+NRvPz2vC900HcraLRrUFaRzwhqOOknYJSBrGzW+Cx3YSeaOCg
nKyI8B5gw4C0G0iL1dSsz2bR1O4GNOVfT3R6joZEXATFo/Kc2L0YAvApBNUYvY0k
bjJ/JfTO5060SsWftf4iw3jrhSn9RwTTYdq/kErGFWvDGJn2MiuhMe2onNfVzIGR
mdUxHwi1ulkspAn/fmY7f0hZpskDwcHyZmbKZuk+NU/FJ8IAcmvk9y7m25nSSc8=
-----END RSA PRIVATE KEY-----"""


class TestRSAAlgorithm:

    @pytest.mark.parametrize("Backend", [RSAKey, CryptographyRSAKey])
    def test_RSA_key(self, Backend):
        assert not Backend(private_key, ALGORITHMS.RS256).is_public()

    def test_pycrypto_RSA_key_instance(self):
        key = RSA.construct((long(26057131595212989515105618545799160306093557851986992545257129318694524535510983041068168825614868056510242030438003863929818932202262132630250203397069801217463517914103389095129323580576852108653940669240896817348477800490303630912852266209307160550655497615975529276169196271699168537716821419779900117025818140018436554173242441334827711966499484119233207097432165756707507563413323850255548329534279691658369466534587631102538061857114141268972476680597988266772849780811214198186940677291891818952682545840788356616771009013059992237747149380197028452160324144544057074406611859615973035412993832273216732343819), long(65537)))
        RSAKey(key, ALGORITHMS.RS256)

    def test_cryptography_RSA_key_instance(self):
        from cryptography.hazmat.backends import default_backend
        from cryptography.hazmat.primitives.asymmetric import rsa

        key = rsa.RSAPublicNumbers(
            long(65537),
            long(26057131595212989515105618545799160306093557851986992545257129318694524535510983041068168825614868056510242030438003863929818932202262132630250203397069801217463517914103389095129323580576852108653940669240896817348477800490303630912852266209307160550655497615975529276169196271699168537716821419779900117025818140018436554173242441334827711966499484119233207097432165756707507563413323850255548329534279691658369466534587631102538061857114141268972476680597988266772849780811214198186940677291891818952682545840788356616771009013059992237747149380197028452160324144544057074406611859615973035412993832273216732343819),
            ).public_key(default_backend())

        pubkey = CryptographyRSAKey(key, ALGORITHMS.RS256)
        assert pubkey.is_public()

        pem = pubkey.to_pem()
        assert pem.startswith(b'-----BEGIN PUBLIC KEY-----')

    @pytest.mark.parametrize("Backend", [RSAKey, CryptographyRSAKey])
    def test_string_secret(self, Backend):
        key = 'secret'
        with pytest.raises(JOSEError):
            Backend(key, ALGORITHMS.RS256)

    @pytest.mark.parametrize("Backend", [RSAKey, CryptographyRSAKey])
    def test_object(self, Backend):
        key = object()
        with pytest.raises(JOSEError):
            Backend(key, ALGORITHMS.RS256)

    @pytest.mark.parametrize("Backend", [RSAKey, CryptographyRSAKey])
    def test_bad_cert(self, Backend):
        key = '-----BEGIN CERTIFICATE-----'
        with pytest.raises(JOSEError):
            Backend(key, ALGORITHMS.RS256)

    @pytest.mark.parametrize("Backend", [RSAKey, CryptographyRSAKey])
    def test_invalid_algorithm(self, Backend):
        with pytest.raises(JWKError):
            Backend(private_key, ALGORITHMS.ES256)

        with pytest.raises(JWKError):
            Backend({'kty': 'bla'}, ALGORITHMS.RS256)

    @pytest.mark.parametrize("Backend", [RSAKey, CryptographyRSAKey])
    def test_RSA_jwk(self, Backend):
        key = {
            "kty": "RSA",
            "n": "0vx7agoebGcQSuuPiLJXZptN9nndrQmbXEps2aiAFbWhM78LhWx4cbbfAAtVT86zwu1RK7aPFFxuhDR1L6tSoc_BJECPebWKRXjBZCiFV4n3oknjhMstn64tZ_2W-5JsGY4Hc5n9yBXArwl93lqt7_RN5w6Cf0h4QyQ5v-65YGjQR0_FDW2QvzqY368QQMicAtaSqzs8KJZgnYb9c7d0zgdAZHzu6qMQvRL5hajrn1n91CbOpbISD08qNLyrdkt-bFTWhAI4vMQFh6WeZu0fM4lFd2NcRwr3XPksINHaQ-G_xBniIqbw0Ls1jF44-csFCur-kEgU8awapJzKnqDKgw",
            "e": "AQAB",
        }
        assert Backend(key, ALGORITHMS.RS256).is_public()

        key = {
            "kty": "RSA",
            "kid": "bilbo.baggins@hobbiton.example",
            "use": "sig",
            "n": "n4EPtAOCc9AlkeQHPzHStgAbgs7bTZLwUBZdR8_KuKPEHLd4rHVTeT-O-XV2jRojdNhxJWTDvNd7nqQ0VEiZQHz_AJmSCpMaJMRBSFKrKb2wqVwGU_NsYOYL-QtiWN2lbzcEe6XC0dApr5ydQLrHqkHHig3RBordaZ6Aj-oBHqFEHYpPe7Tpe-OfVfHd1E6cS6M1FZcD1NNLYD5lFHpPI9bTwJlsde3uhGqC0ZCuEHg8lhzwOHrtIQbS0FVbb9k3-tVTU4fg_3L_vniUFAKwuCLqKnS2BYwdq_mzSnbLY7h_qixoR7jig3__kRhuaxwUkRz5iaiQkqgc5gHdrNP5zw",
            "e": "AQAB",
            "d": "bWUC9B-EFRIo8kpGfh0ZuyGPvMNKvYWNtB_ikiH9k20eT-O1q_I78eiZkpXxXQ0UTEs2LsNRS-8uJbvQ-A1irkwMSMkK1J3XTGgdrhCku9gRldY7sNA_AKZGh-Q661_42rINLRCe8W-nZ34ui_qOfkLnK9QWDDqpaIsA-bMwWWSDFu2MUBYwkHTMEzLYGqOe04noqeq1hExBTHBOBdkMXiuFhUq1BU6l-DqEiWxqg82sXt2h-LMnT3046AOYJoRioz75tSUQfGCshWTBnP5uDjd18kKhyv07lhfSJdrPdM5Plyl21hsFf4L_mHCuoFau7gdsPfHPxxjVOcOpBrQzwQ",
            "p": "3Slxg_DwTXJcb6095RoXygQCAZ5RnAvZlno1yhHtnUex_fp7AZ_9nRaO7HX_-SFfGQeutao2TDjDAWU4Vupk8rw9JR0AzZ0N2fvuIAmr_WCsmGpeNqQnev1T7IyEsnh8UMt-n5CafhkikzhEsrmndH6LxOrvRJlsPp6Zv8bUq0k",
            "q": "uKE2dh-cTf6ERF4k4e_jy78GfPYUIaUyoSSJuBzp3Cubk3OCqs6grT8bR_cu0Dm1MZwWmtdqDyI95HrUeq3MP15vMMON8lHTeZu2lmKvwqW7anV5UzhM1iZ7z4yMkuUwFWoBvyY898EXvRD-hdqRxHlSqAZ192zB3pVFJ0s7pFc",
            "dp": "B8PVvXkvJrj2L-GYQ7v3y9r6Kw5g9SahXBwsWUzp19TVlgI-YV85q1NIb1rxQtD-IsXXR3-TanevuRPRt5OBOdiMGQp8pbt26gljYfKU_E9xn-RULHz0-ed9E9gXLKD4VGngpz-PfQ_q29pk5xWHoJp009Qf1HvChixRX 59ehik",
            "dq": "CLDmDGduhylc9o7r84rEUVn7pzQ6PF83Y-iBZx5NT-TpnOZKF1pErAMVeKzFEl41DlHHqqBLSM0W1sOFbwTxYWZDm6sI6og5iTbwQGIC3gnJKbi_7k_vJgGHwHxgPaX2PnvP-zyEkDERuf-ry4c_Z11Cq9AqC2yeL6kdKT1cYF8",
            "qi": "3PiqvXQN0zwMeE-sBvZgi289XP9XCQF3VWqPzMKnIgQp7_Tugo6-NZBKCQsMf3HaEGBjTVJs_jcK8-TRXvaKe-7ZMaQj8VfBdYkssbu0NKDDhjJ-GtiseaDVWt7dcH0cfwxgFUHpQh7FoCrjFJ6h6ZEpMF6xmujs4qMpPz8aaI4"
        }
        assert not Backend(key, ALGORITHMS.RS256).is_public()

        del key['p']

        # Some but not all extra parameters are present
        with pytest.raises(JWKError):
            Backend(key, ALGORITHMS.RS256)

        del key['q']
        del key['dp']
        del key['dq']
        del key['qi']

        # None of the extra parameters are present, but 'key' is still private.
        assert not Backend(key, ALGORITHMS.RS256).is_public()

    @pytest.mark.parametrize("Backend", [RSAKey, CryptographyRSAKey])
    def test_string_secret(self, Backend):
        key = 'secret'
        with pytest.raises(JOSEError):
            Backend(key, ALGORITHMS.RS256)

    @pytest.mark.parametrize("Backend", [RSAKey, CryptographyRSAKey])
    def test_get_public_key(self, Backend):
        key = Backend(private_key, ALGORITHMS.RS256)
        public_key = key.public_key()
        public_key2 = public_key.public_key()
        assert public_key.is_public()
        assert public_key2.is_public()
        assert public_key == public_key2

    @pytest.mark.parametrize("Backend", [RSAKey, CryptographyRSAKey])
    def test_to_pem(self, Backend):
        key = Backend(private_key, ALGORITHMS.RS256)
        assert key.to_pem().strip() == private_key.strip()

    def assert_parameters(self, as_dict, private):
        assert isinstance(as_dict, dict)

        # Public parameters should always be there.
        assert 'n' in as_dict
        assert 'e' in as_dict

        if private:
            # Private parameters as well
            assert 'd' in as_dict
            assert 'p' in as_dict
            assert 'q' in as_dict
            assert 'dp' in as_dict
            assert 'dq' in as_dict
            assert 'qi' in as_dict
        else:
            # Private parameters should be absent
            assert 'd' not in as_dict
            assert 'p' not in as_dict
            assert 'q' not in as_dict
            assert 'dp' not in as_dict
            assert 'dq' not in as_dict
            assert 'qi' not in as_dict

    def assert_roundtrip(self, key, Backend):
        assert Backend(
            key.to_dict(),
            ALGORITHMS.RS256
        ).to_dict() == key.to_dict()

    @pytest.mark.parametrize("Backend", [RSAKey, CryptographyRSAKey])
    def test_to_dict(self, Backend):
        key = Backend(private_key, ALGORITHMS.RS256)
        self.assert_parameters(key.to_dict(), private=True)
        self.assert_parameters(key.public_key().to_dict(), private=False)
        self.assert_roundtrip(key, Backend)
        self.assert_roundtrip(key.public_key(), Backend)

    @pytest.mark.parametrize("BackendSign", [RSAKey, CryptographyRSAKey])
    @pytest.mark.parametrize("BackendVerify", [RSAKey, CryptographyRSAKey])
    def test_signing_parity(self, BackendSign, BackendVerify):
        key_sign = BackendSign(private_key, ALGORITHMS.RS256)
        key_verify = BackendVerify(private_key, ALGORITHMS.RS256).public_key()

        msg = b'test'
        sig = key_sign.sign(msg)

        # valid signature
        assert key_verify.verify(msg, sig)

        # invalid signature
        assert not key_verify.verify(msg, b'n' * 64)

    @pytest.mark.parametrize("Backend", [RSAKey, CryptographyRSAKey])
    def test_pycrypto_unencoded_cleartext(self, Backend):
        key = Backend(private_key, ALGORITHMS.RS256)

<<<<<<< HEAD
        key = RSAKey(private_key, ALGORITHMS.RS256)
        msg = b'test'
        signature = key.sign(msg)
        public_key = key.public_key()

        assert public_key.verify(msg, signature) == True
        assert public_key.verify(msg, 1) == False


class TestPythonRSA:
    def test_RSA_key(self):
        PurePythonRSAKey(private_key, ALGORITHMS.RS256)

    def test_RSA_key_instance(self):
        import rsa
        key = rsa.PublicKey(
            e=65537,
            n=26057131595212989515105618545799160306093557851986992545257129318694524535510983041068168825614868056510242030438003863929818932202262132630250203397069801217463517914103389095129323580576852108653940669240896817348477800490303630912852266209307160550655497615975529276169196271699168537716821419779900117025818140018436554173242441334827711966499484119233207097432165756707507563413323850255548329534279691658369466534587631102538061857114141268972476680597988266772849780811214198186940677291891818952682545840788356616771009013059992237747149380197028452160324144544057074406611859615973035412993832273216732343819,
        )

        pubkey = PurePythonRSAKey(key, ALGORITHMS.RS256)
        pem = pubkey.to_pem()
        assert pem.startswith(b'-----BEGIN PUBLIC KEY-----')

    def test_invalid_algorithm(self):
        with pytest.raises(JWKError):
            PurePythonRSAKey(private_key, ALGORITHMS.ES256)

        with pytest.raises(JWKError):
            PurePythonRSAKey({'kty': 'bla'}, ALGORITHMS.RS256)

    def test_RSA_jwk(self):
        d = {
            "kty": "RSA",
            "n": "0vx7agoebGcQSuuPiLJXZptN9nndrQmbXEps2aiAFbWhM78LhWx4cbbfAAtVT86zwu1RK7aPFFxuhDR1L6tSoc_BJECPebWKRXjBZCiFV4n3oknjhMstn64tZ_2W-5JsGY4Hc5n9yBXArwl93lqt7_RN5w6Cf0h4QyQ5v-65YGjQR0_FDW2QvzqY368QQMicAtaSqzs8KJZgnYb9c7d0zgdAZHzu6qMQvRL5hajrn1n91CbOpbISD08qNLyrdkt-bFTWhAI4vMQFh6WeZu0fM4lFd2NcRwr3XPksINHaQ-G_xBniIqbw0Ls1jF44-csFCur-kEgU8awapJzKnqDKgw",
            "e": "AQAB",
        }
        PurePythonRSAKey(d, ALGORITHMS.RS256)

    def test_string_secret(self):
        key = 'secret'
        with pytest.raises(JOSEError):
            PurePythonRSAKey(key, ALGORITHMS.RS256)

    def test_object(self):
        key = object()
        with pytest.raises(JOSEError):
            PurePythonRSAKey(key, ALGORITHMS.RS256)

    def test_bad_cert(self):
        key = '-----BEGIN CERTIFICATE-----'
        with pytest.raises(JOSEError):
            PurePythonRSAKey(key, ALGORITHMS.RS256)

    def test_get_public_key(self):
        key = PurePythonRSAKey(private_key, ALGORITHMS.RS256)
        public_key = key.public_key()
        public_key2 = public_key.public_key()
        assert public_key == public_key2

        key = RSAKey(private_key, ALGORITHMS.RS256)
        public_key = key.public_key()
        public_key2 = public_key.public_key()
        assert public_key == public_key2

    def test_to_pem(self):
        key = PurePythonRSAKey(private_key, ALGORITHMS.RS256)
        assert key.to_pem().strip() == private_key.strip()

        key = RSAKey(private_key, ALGORITHMS.RS256)
        assert key.to_pem().strip() == private_key.strip()

    def test_signing_parity(self):
        key1 = RSAKey(private_key, ALGORITHMS.RS256)
        vkey1 = key1.public_key()
        key2 = PurePythonRSAKey(private_key, ALGORITHMS.RS256)
        vkey2 = key2.public_key()

        msg = b'test'
        sig1 = key1.sign(msg)
        sig2 = key2.sign(msg)

        assert vkey1.verify(msg, sig1)
        assert vkey1.verify(msg, sig2)
        assert vkey2.verify(msg, sig1)
        assert vkey2.verify(msg, sig2)

        # invalid signature
        assert not vkey2.verify(msg, b'n' * 64)

    def test_pycrypto_invalid_signature(self):

        key = RSAKey(private_key, ALGORITHMS.RS256)
        msg = b'test'
        signature = key.sign(msg)
        public_key = key.public_key()

        assert public_key.verify(msg, signature) == True
        assert public_key.verify(msg, 1) == False
=======
        with pytest.raises(JWKError):
            key.sign(True)
>>>>>>> 364fb0b8
<|MERGE_RESOLUTION|>--- conflicted
+++ resolved
@@ -235,7 +235,6 @@
     def test_pycrypto_unencoded_cleartext(self, Backend):
         key = Backend(private_key, ALGORITHMS.RS256)
 
-<<<<<<< HEAD
         key = RSAKey(private_key, ALGORITHMS.RS256)
         msg = b'test'
         signature = key.sign(msg)
@@ -334,8 +333,4 @@
         public_key = key.public_key()
 
         assert public_key.verify(msg, signature) == True
-        assert public_key.verify(msg, 1) == False
-=======
-        with pytest.raises(JWKError):
-            key.sign(True)
->>>>>>> 364fb0b8
+        assert public_key.verify(msg, 1) == False